[package]
name = "arloader"
authors = ["calebeverett <caleb@calebeverett.io>"]
description = "Command line application and library for uploading files to Arweave."
<<<<<<< HEAD
version = "0.1.34"
=======
version = "0.1.35"
>>>>>>> 936a1882
edition = "2021"
license = "Apache-2.0"
repository = "https://github.com/CalebEverett/arloader"

[lib]
name = "arloader"
path = "src/lib.rs"

[profile.release]
lto = true

[dependencies]
avro-rs = "0.13"
bs58 = "0.4.0"
base64 = "0.13.0"
bincode = "1.3.3"
borsh = "0.9.1"
blake3 = "1.2.0"
bytes = "1.1.0"
chrono = { version = "0.4.19", features = ["serde"] }
clap = "2.34"
env_logger = "0.9.0"
futures = "0.3.17"
glob = "0.3.0"
infer = { version = "0.5.0", default-features = false }
jsonwebkey = { version = "0.3.4", features = [ "pkcs-convert" ] }
log = "0.4.14"
matches = "0.1.9"
mime_guess = "2.0.3"
num-bigint = { version = "0.4.2", features = [ "serde" ] }
num-traits = "0.2.14"
rayon = "1.5.1"
ring = {version = "0.16.20", features = [ "std" ] }
reqwest = { version = "0.11", features = ["json"] }
serde = "1.0.130"
serde_derive = "1.0.130"
serde_json = { version = "1.0.68", features = ["preserve_order"] }
solana-sdk = "1.8.2"
thiserror = "1.0.30"
tokio = { version = "1", features = ["rt-multi-thread", "fs", "macros"] }
url = "2.2.2"
<|MERGE_RESOLUTION|>--- conflicted
+++ resolved
@@ -2,11 +2,7 @@
 name = "arloader"
 authors = ["calebeverett <caleb@calebeverett.io>"]
 description = "Command line application and library for uploading files to Arweave."
-<<<<<<< HEAD
-version = "0.1.34"
-=======
 version = "0.1.35"
->>>>>>> 936a1882
 edition = "2021"
 license = "Apache-2.0"
 repository = "https://github.com/CalebEverett/arloader"
